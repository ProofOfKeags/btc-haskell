--- conflicted
+++ resolved
@@ -16,48 +16,29 @@
     decodeStrictSig,
 ) where
 
-import Bitcoin.Crypto.Hash (Hash256)
+import Bitcoin.Crypto.Hash (Hash256 (getHash256))
 import qualified Bitcoin.Util as U
 import Control.Monad (guard, unless, when)
 import Crypto.Secp256k1 (
-    CompactSig (getCompactSig),
-    Msg,
-    PubKey,
+    PubKeyXY,
     SecKey,
-    Sig,
-    exportCompactSig,
-    exportSig,
-    importSig,
-    msg,
-    normalizeSig,
-    signMsg,
-    verifySig,
+    Signature,
+    ecdsaSign,
+    ecdsaVerify,
+    exportSignatureCompact,
+    exportSignatureDer,
+    importSignatureDer,
+    normalizeSignature,
  )
 import Data.Binary.Get (Get, getByteString, getWord8, lookAhead)
 import Data.Binary.Put (Put, putByteString)
 import Data.ByteString (ByteString)
 import qualified Data.ByteString as BS
-<<<<<<< HEAD
 import Data.ByteString.Short (fromShort)
-import Data.Bytes.Get
-import Data.Bytes.Put
-import Data.Bytes.Serial
-=======
->>>>>>> 1c43de8b
 import Data.Maybe (fromMaybe, isNothing)
 import Numeric (showHex)
 
 
-<<<<<<< HEAD
-=======
--- | Convert 256-bit hash into a 'Msg' for signing or verification.
-hashToMsg :: Hash256 -> Msg
-hashToMsg = fromMaybe e . msg . U.encodeS
-  where
-    e = error "Could not convert 32-byte hash to secp256k1 message"
-
-
->>>>>>> 1c43de8b
 -- | Sign a 256-bit hash using secp256k1 elliptic curve.
 signHash :: SecKey -> Hash256 -> Maybe Signature
 signHash k = ecdsaSign k . fromShort . getHash256
@@ -71,11 +52,7 @@
 
 
 -- | Deserialize an ECDSA signature as commonly encoded in Bitcoin.
-<<<<<<< HEAD
-getSig :: MonadGet m => m Signature
-=======
-getSig :: Get Sig
->>>>>>> 1c43de8b
+getSig :: Get Signature
 getSig = do
     l <-
         lookAhead $ do
@@ -95,13 +72,8 @@
 
 
 -- | Serialize an ECDSA signature for Bitcoin use.
-<<<<<<< HEAD
-putSig :: MonadPut m => Signature -> m ()
+putSig :: Signature -> Put
 putSig s = putByteString $ exportSignatureDer s
-=======
-putSig :: Sig -> Put
-putSig s = putByteString $ exportSig s
->>>>>>> 1c43de8b
 
 
 -- | Is canonical half order.
