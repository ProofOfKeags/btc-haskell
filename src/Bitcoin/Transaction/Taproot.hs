{-# LANGUAGE LambdaCase #-}
{-# LANGUAGE NamedFieldPuns #-}
{-# LANGUAGE OverloadedStrings #-}
{-# LANGUAGE TypeApplications #-}

-- |
-- Stability   : experimental
-- Portability : POSIX
--
-- This module provides support for reperesenting full taproot outputs and parsing
-- taproot witnesses.  For reference see BIPS 340, 341, and 342.
module Bitcoin.Transaction.Taproot (
    XOnlyPubKey (..),
    TapLeafVersion,
    MAST (..),
    mastCommitment,
    getMerkleProofs,
    TaprootOutput (..),
    taprootOutputKey,
    taprootScriptOutput,
    TaprootWitness (..),
    ScriptPathData (..),
    viewTaprootWitness,
    encodeTaprootWitness,
    verifyScriptPathData,
) where

import Bitcoin.Crypto (PubKeyXY, importTweak, initTaggedHash, pubKeyTweakAdd)
import Bitcoin.Keys.Common (PubKeyI (PubKeyI), pubKeyPoint)
import Bitcoin.Network.Common (VarInt (VarInt))
import Bitcoin.Script.Common (Script)
import Bitcoin.Script.Standard (ScriptOutput (PayWitness))
import Bitcoin.Transaction.Common (WitnessStack)
import Bitcoin.Util (eitherToMaybe)
import qualified Bitcoin.Util as U
import Control.Applicative (many)
import Crypto.Hash (
    Digest,
    SHA256,
    digestFromByteString,
    hashFinalize,
    hashUpdate,
    hashUpdates,
 )
import Data.Binary (Binary (..))
import qualified Data.Binary as Bin
import Data.Binary.Get (getByteString, getLazyByteString, getWord8)
import Data.Binary.Put (putLazyByteString, runPut)
import Data.Bits ((.&.), (.|.))
import Data.Bool (bool)
import qualified Data.ByteArray as BA
import Data.ByteString (ByteString)
import qualified Data.ByteString as BS
import qualified Data.ByteString.Lazy as BSL
import Data.Foldable (foldl')
import Data.Function (on)
import Data.Maybe (fromMaybe, mapMaybe)
import Data.Word (Word8)


-- | An x-only pubkey corresponds to the keys @(x,y)@ and @(x, -y)@.  The
--equality test only checks the x-coordinate.  An x-only pubkey serializes to 32
--bytes.
newtype XOnlyPubKey = XOnlyPubKey {xOnlyPubKey :: PubKeyXY}
    deriving (Show)


instance Eq XOnlyPubKey where
    (==) = (==) `on` Bin.encode


instance Binary XOnlyPubKey where
    put (XOnlyPubKey pk) =
        putLazyByteString
            . BSL.drop 1
            . Bin.encode
            $ PubKeyI pk True
    get =
        either fail (pure . XOnlyPubKey . pubKeyPoint)
            . U.decode
            . BSL.cons 0x02
            =<< getLazyByteString 32


type TapLeafVersion = Word8


-- | Merklized Abstract Syntax Tree.  This type can represent trees where only a
--subset of the leaves are known.  Note that the tree is invariant under swapping
--branches at an internal node.
data MAST
    = MASTBranch MAST MAST
    | MASTLeaf TapLeafVersion Script
    | MASTCommitment (Digest SHA256)
    deriving (Show)


-- | Get the inclusion proofs for the leaves in the tree.  The proof is ordered
--leaf-to-root.
getMerkleProofs :: MAST -> [(TapLeafVersion, Script, [Digest SHA256])]
getMerkleProofs = getProofs mempty
  where
    getProofs proof = \case
        MASTBranch branchL branchR ->
            (updateProof proof (mastCommitment branchR) <$> getMerkleProofs branchL)
                <> (updateProof proof (mastCommitment branchL) <$> getMerkleProofs branchR)
        MASTLeaf v s -> [(v, s, proof)]
        MASTCommitment{} -> mempty
    updateProof proofInit branchCommitment (v, s, proofTail) =
        (v, s, reverse $ proofInit <> (branchCommitment : proofTail))


-- | Calculate the root hash for this tree.
mastCommitment :: MAST -> Digest SHA256
mastCommitment = \case
    MASTBranch leftBranch rightBranch ->
        hashBranch (mastCommitment leftBranch) (mastCommitment rightBranch)
    MASTLeaf leafVersion leafScript -> leafHash leafVersion leafScript
    MASTCommitment theCommitment -> theCommitment


hashBranch :: Digest SHA256 -> Digest SHA256 -> Digest SHA256
hashBranch hashA hashB =
    hashFinalize $
        hashUpdates
            (initTaggedHash "TapBranch")
            [ min hashA hashB
            , max hashA hashB
            ]


leafHash :: TapLeafVersion -> Script -> Digest SHA256
leafHash leafVersion leafScript =
    hashFinalize
        . hashUpdates (initTaggedHash "TapLeaf")
        . BSL.toChunks
        . runPut
        $ do
            put leafVersion
            put $ (VarInt . fromIntegral . BSL.length) scriptBytes
            putLazyByteString scriptBytes
  where
    scriptBytes = Bin.encode leafScript


-- | Representation of a full taproot output.
data TaprootOutput = TaprootOutput
    { taprootInternalKey :: PubKeyXY
    , taprootMAST :: Maybe MAST
    }
    deriving (Show)


taprootOutputKey :: TaprootOutput -> PubKeyXY
taprootOutputKey TaprootOutput{taprootInternalKey, taprootMAST} =
    fromMaybe keyFail $ importTweak commitment >>= pubKeyTweakAdd taprootInternalKey
  where
    commitment = taprootCommitment taprootInternalKey $ mastCommitment <$> taprootMAST
    keyFail = error "bitcoin taprootOutputKey: key derivation failed"


taprootCommitment :: PubKeyXY -> Maybe (Digest SHA256) -> ByteString
taprootCommitment internalKey merkleRoot =
    BA.convert
        . hashFinalize
        . maybe id (flip hashUpdate) merkleRoot
        . (`hashUpdates` BSL.toChunks keyBytes)
        $ initTaggedHash "TapTweak"
  where
    keyBytes = Bin.encode $ XOnlyPubKey internalKey


-- | Generate the output script for a taproot output
taprootScriptOutput :: TaprootOutput -> ScriptOutput
taprootScriptOutput = PayWitness 0x01 . U.encodeS . XOnlyPubKey . taprootOutputKey


-- | Comprehension of taproot witness data
data TaprootWitness
    = -- | Signature
      KeyPathSpend ByteString
    | ScriptPathSpend ScriptPathData
    deriving (Eq, Show)


data ScriptPathData = ScriptPathData
    { scriptPathAnnex :: Maybe ByteString
    , scriptPathStack :: [ByteString]
    , scriptPathScript :: Script
    , scriptPathExternalIsOdd :: Bool
    , scriptPathLeafVersion :: Word8
    -- ^ This value is masked by 0xFE
    , scriptPathInternalKey :: PubKeyXY
    , scriptPathControl :: [ByteString]
    }
    deriving (Eq, Show)


-- | Try to interpret a 'WitnessStack' as taproot witness data.
viewTaprootWitness :: WitnessStack -> Maybe TaprootWitness
viewTaprootWitness witnessStack = case reverse witnessStack of
    [sig] -> Just $ KeyPathSpend sig
    annexA : remainingStack
        | 0x50 : _ <- BS.unpack annexA ->
            parseSpendPathData (Just annexA) remainingStack
    remainingStack -> parseSpendPathData Nothing remainingStack
  where
    parseSpendPathData scriptPathAnnex = \case
        scriptBytes : controlBytes : scriptPathStack -> do
            scriptPathScript <- eitherToMaybe . U.decode $ BSL.fromStrict scriptBytes
            (v, scriptPathInternalKey, scriptPathControl) <- deconstructControl controlBytes
            pure . ScriptPathSpend $
                ScriptPathData
                    { scriptPathAnnex
                    , scriptPathStack
                    , scriptPathScript
                    , scriptPathExternalIsOdd = odd v
                    , scriptPathLeafVersion = v .&. 0xFE
                    , scriptPathInternalKey
                    , scriptPathControl
                    }
        _ -> Nothing
    deconstructControl = eitherToMaybe . U.runGet deserializeControl . BSL.fromStrict
    deserializeControl = do
        v <- getWord8
        k <- xOnlyPubKey <$> get
        proof <- many $ getByteString 32
        pure (v, k, proof)


-- | Transform the high-level representation of taproot witness data into a witness stack
encodeTaprootWitness :: TaprootWitness -> WitnessStack
encodeTaprootWitness = \case
    KeyPathSpend signature -> pure signature
    ScriptPathSpend scriptPathData ->
        scriptPathStack scriptPathData
            <> [ U.encodeS $ scriptPathScript scriptPathData
               , mconcat
                    [ BS.pack [scriptPathLeafVersion scriptPathData .|. parity scriptPathData]
                    , U.encodeS . XOnlyPubKey $ scriptPathInternalKey scriptPathData
                    , mconcat $ scriptPathControl scriptPathData
                    ]
               , fromMaybe mempty $ scriptPathAnnex scriptPathData
               ]
  where
    parity = bool 0 1 . scriptPathExternalIsOdd


-- | Verify that the script path spend is valid, except for script execution.
verifyScriptPathData ::
    -- | Output key
    PubKeyXY ->
    ScriptPathData ->
    Bool
verifyScriptPathData outputKey scriptPathData = fromMaybe False $ do
    importTweak commitment >>= fmap onComputedKey . pubKeyTweakAdd (scriptPathInternalKey scriptPathData)
  where
    onComputedKey computedKey =
        XOnlyPubKey outputKey == XOnlyPubKey computedKey
            && expectedParity == keyParity computedKey
    commitment = taprootCommitment (scriptPathInternalKey scriptPathData) (Just merkleRoot)
    merkleRoot =
        foldl' hashBranch theLeafHash
            . mapMaybe (digestFromByteString @SHA256)
            $ scriptPathControl scriptPathData
    theLeafHash = (leafHash <$> (.&. 0xFE) . scriptPathLeafVersion <*> scriptPathScript) scriptPathData
    expectedParity = bool 0 1 $ scriptPathExternalIsOdd scriptPathData


<<<<<<< HEAD
keyParity :: PubKeyXY -> Word8
keyParity key = case BS.unpack . runPutS . serialize $ PubKeyI key True of
=======
keyParity :: PubKey -> Word8
keyParity key = case BSL.unpack . Bin.encode $ PubKeyI key True of
>>>>>>> 1c43de8b
    0x02 : _ -> 0x00
    _ -> 0x01<|MERGE_RESOLUTION|>--- conflicted
+++ resolved
@@ -267,12 +267,7 @@
     expectedParity = bool 0 1 $ scriptPathExternalIsOdd scriptPathData
 
 
-<<<<<<< HEAD
 keyParity :: PubKeyXY -> Word8
-keyParity key = case BS.unpack . runPutS . serialize $ PubKeyI key True of
-=======
-keyParity :: PubKey -> Word8
 keyParity key = case BSL.unpack . Bin.encode $ PubKeyI key True of
->>>>>>> 1c43de8b
     0x02 : _ -> 0x00
     _ -> 0x01