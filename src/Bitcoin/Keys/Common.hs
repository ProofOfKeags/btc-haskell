{-# LANGUAGE DeriveAnyClass #-}
{-# LANGUAGE DeriveGeneric #-}
{-# LANGUAGE FlexibleContexts #-}
{-# LANGUAGE FlexibleInstances #-}
{-# LANGUAGE LambdaCase #-}
{-# LANGUAGE OverloadedStrings #-}
{-# OPTIONS_GHC -fno-warn-orphans #-}

-- |
-- Stability   : experimental
-- Portability : POSIX
--
-- ECDSA private and public key functions.
module Bitcoin.Keys.Common (
    -- * Public & Private Keys
    PubKeyI (..),
    SecKeyI (..),
    exportPubKeyXY,
    importPubKeyXY,
    wrapPubKey,
    derivePubKeyI,
    wrapSecKey,
    fromMiniKey,
    tweakPubKey,
    tweakSecKey,
    exportSecKey,
    importSecKey,

    -- ** Private Key Wallet Import Format (WIF)
    fromWif,
    toWif,
) where

import Bitcoin.Address.Base58 (
    Base58,
    decodeBase58Check,
    encodeBase58Check,
 )
import Bitcoin.Crypto.Hash (Hash256, sha256)
import Bitcoin.Data (Network (getSecretPrefix))
import Bitcoin.Util (decodeHex, eitherToMaybe)
import qualified Bitcoin.Util as U
import Control.DeepSeq (NFData)
import Control.Monad (guard, mzero, (<=<))
import Crypto.Hash (hashWith)
import Crypto.Hash.Algorithms (SHA256 (SHA256))
import Crypto.Secp256k1 (
    PubKey,
    SecKey (..),
    derivePubKey,
    exportPubKey,
    importPubKey,
    secKey,
    tweak,
    tweakAddPubKey,
    tweakAddSecKey,
 )
import Data.Binary (Binary (..))
import Data.Binary.Get (getByteString, getWord8, lookAhead)
import Data.Binary.Put (putByteString)
import qualified Data.ByteArray as BA
import Data.ByteString (ByteString)
import qualified Data.ByteString as BS
import qualified Data.ByteString.Lazy as BSL
import Data.Hashable (Hashable)
import Data.Maybe (fromMaybe)
import Data.String (IsString, fromString)
import Data.String.Conversions (cs)
import GHC.Generics (Generic)


-- | Elliptic curve public key type with expected serialized compression flag.
data PubKeyI = PubKeyI
    { pubKeyPoint :: !PubKeyXY
    , pubKeyCompressed :: !Bool
    }
    deriving (Generic, Eq, Show, Read, Hashable, NFData)


instance IsString PubKeyI where
    fromString str =
        fromMaybe e $ eitherToMaybe . U.decode . BSL.fromStrict =<< decodeHex (cs str)
      where
        e = error "Could not decode public key"


instance Binary PubKeyI where
    get =
        s >>= \case
            True -> c
            False -> u
      where
        s =
            lookAhead $
                getWord8 >>= \case
                    0x02 -> return True
                    0x03 -> return True
                    0x04 -> return False
                    _ -> fail "Not a public key"
        c = do
            bs <- getByteString 33
            maybe (fail "Could not decode public key") return $
                PubKeyI <$> importPubKeyXY bs <*> pure True
        u = do
            bs <- getByteString 65
            maybe (fail "Could not decode public key") return $
                PubKeyI <$> importPubKeyXY bs <*> pure False


<<<<<<< HEAD
    serialize pk = putByteString $ exportPubKeyXY (pubKeyCompressed pk) (pubKeyPoint pk)


instance Serialize PubKeyI where
    put = serialize
    get = deserialize


instance Binary PubKeyI where
    put = serialize
    get = deserialize
=======
    put pk = putByteString $ (exportPubKey <$> pubKeyCompressed <*> pubKeyPoint) pk
>>>>>>> 1c43de8b


-- | Wrap a public key from secp256k1 library adding information about compression.
wrapPubKey :: Bool -> PubKeyXY -> PubKeyI
wrapPubKey c p = PubKeyI p c


-- | Derives a public key from a private key. This function will preserve
-- compression flag.
derivePubKeyI :: SecKeyI -> PubKeyI
derivePubKeyI (SecKeyI d c) = PubKeyI (derivePubKey d) c


-- | Tweak a public key.
<<<<<<< HEAD
tweakPubKey :: PubKeyXY -> Hash256 -> Maybe PubKeyXY
tweakPubKey p h = pubKeyTweakAdd p =<< importTweak (runPutS (serialize h))
=======
tweakPubKey :: PubKey -> Hash256 -> Maybe PubKey
tweakPubKey p = tweakAddPubKey p <=< tweak . U.encodeS
>>>>>>> 1c43de8b


-- | Elliptic curve private key type with expected public key compression
-- information. Compression information is stored in private key WIF formats and
-- needs to be preserved to generate the correct address from the corresponding
-- public key.
data SecKeyI = SecKeyI
    { secKeyData :: !SecKey
    , secKeyCompressed :: !Bool
    }
    deriving (Eq, Show, Read, Generic, NFData)


-- | Wrap private key with corresponding public key compression flag.
wrapSecKey :: Bool -> SecKey -> SecKeyI
wrapSecKey c d = SecKeyI d c


-- | Tweak a private key.
tweakSecKey :: SecKey -> Hash256 -> Maybe SecKey
<<<<<<< HEAD
tweakSecKey key h = secKeyTweakAdd key =<< importTweak (runPutS (serialize h))
=======
tweakSecKey key = tweakAddSecKey key <=< tweak . U.encodeS
>>>>>>> 1c43de8b


-- | Decode Casascius mini private keys (22 or 30 characters).
fromMiniKey :: ByteString -> Maybe SecKeyI
fromMiniKey bs = do
    guard checkShortKey
<<<<<<< HEAD
    wrapSecKey False <$> importSecKey (runPutS (serialize (sha256 bs)))
=======
    wrapSecKey False <$> (secKey . BA.convert . hashWith SHA256) bs
>>>>>>> 1c43de8b
  where
    checkHash = BA.convert . hashWith SHA256 $ bs `BS.append` "?"
    checkShortKey = BS.length bs `elem` [22, 30] && BS.head checkHash == 0x00


-- | Decode private key from WIF (wallet import format) string.
fromWif :: Network -> Base58 -> Maybe SecKeyI
fromWif net wif = do
    bs <- decodeBase58Check wif
    -- Check that this is a private key
    guard (BSL.head bs == getSecretPrefix net)
    case BSL.length bs of
        -- Uncompressed format
<<<<<<< HEAD
        33 -> wrapSecKey False <$> importSecKey (BS.tail bs)
        -- Compressed format
        34 -> do
            guard $ BS.last bs == 0x01
            wrapSecKey True <$> importSecKey (BS.tail $ BS.init bs)
=======
        33 -> wrapSecKey False <$> (secKey . BSL.toStrict) (BSL.tail bs)
        -- Compressed format
        34 -> do
            guard $ BSL.last bs == 0x01
            wrapSecKey True <$> (secKey . BS.tail . BS.init . BSL.toStrict) bs
>>>>>>> 1c43de8b
        -- Bad length
        _ -> Nothing


-- | Encode private key into a WIF string.
toWif :: Network -> SecKeyI -> Base58
toWif net (SecKeyI k c) =
    encodeBase58Check . BSL.cons (getSecretPrefix net) . BSL.fromStrict $
        if c
            then exportSecKey k `BS.snoc` 0x01
            else exportSecKey k<|MERGE_RESOLUTION|>--- conflicted
+++ resolved
@@ -45,15 +45,16 @@
 import Crypto.Hash (hashWith)
 import Crypto.Hash.Algorithms (SHA256 (SHA256))
 import Crypto.Secp256k1 (
-    PubKey,
+    PubKeyXY,
     SecKey (..),
     derivePubKey,
-    exportPubKey,
-    importPubKey,
-    secKey,
-    tweak,
-    tweakAddPubKey,
-    tweakAddSecKey,
+    exportPubKeyXY,
+    exportSecKey,
+    importPubKeyXY,
+    importSecKey,
+    importTweak,
+    pubKeyTweakAdd,
+    secKeyTweakAdd,
  )
 import Data.Binary (Binary (..))
 import Data.Binary.Get (getByteString, getWord8, lookAhead)
@@ -107,21 +108,7 @@
                 PubKeyI <$> importPubKeyXY bs <*> pure False
 
 
-<<<<<<< HEAD
-    serialize pk = putByteString $ exportPubKeyXY (pubKeyCompressed pk) (pubKeyPoint pk)
-
-
-instance Serialize PubKeyI where
-    put = serialize
-    get = deserialize
-
-
-instance Binary PubKeyI where
-    put = serialize
-    get = deserialize
-=======
-    put pk = putByteString $ (exportPubKey <$> pubKeyCompressed <*> pubKeyPoint) pk
->>>>>>> 1c43de8b
+    put pk = putByteString $ (exportPubKeyXY <$> pubKeyCompressed <*> pubKeyPoint) pk
 
 
 -- | Wrap a public key from secp256k1 library adding information about compression.
@@ -136,13 +123,8 @@
 
 
 -- | Tweak a public key.
-<<<<<<< HEAD
 tweakPubKey :: PubKeyXY -> Hash256 -> Maybe PubKeyXY
-tweakPubKey p h = pubKeyTweakAdd p =<< importTweak (runPutS (serialize h))
-=======
-tweakPubKey :: PubKey -> Hash256 -> Maybe PubKey
-tweakPubKey p = tweakAddPubKey p <=< tweak . U.encodeS
->>>>>>> 1c43de8b
+tweakPubKey p = pubKeyTweakAdd p <=< importTweak . U.encodeS
 
 
 -- | Elliptic curve private key type with expected public key compression
@@ -163,22 +145,14 @@
 
 -- | Tweak a private key.
 tweakSecKey :: SecKey -> Hash256 -> Maybe SecKey
-<<<<<<< HEAD
-tweakSecKey key h = secKeyTweakAdd key =<< importTweak (runPutS (serialize h))
-=======
-tweakSecKey key = tweakAddSecKey key <=< tweak . U.encodeS
->>>>>>> 1c43de8b
+tweakSecKey key = secKeyTweakAdd key <=< importTweak . U.encodeS
 
 
 -- | Decode Casascius mini private keys (22 or 30 characters).
 fromMiniKey :: ByteString -> Maybe SecKeyI
 fromMiniKey bs = do
     guard checkShortKey
-<<<<<<< HEAD
-    wrapSecKey False <$> importSecKey (runPutS (serialize (sha256 bs)))
-=======
-    wrapSecKey False <$> (secKey . BA.convert . hashWith SHA256) bs
->>>>>>> 1c43de8b
+    wrapSecKey False <$> (importSecKey . BA.convert . hashWith SHA256) bs
   where
     checkHash = BA.convert . hashWith SHA256 $ bs `BS.append` "?"
     checkShortKey = BS.length bs `elem` [22, 30] && BS.head checkHash == 0x00
@@ -192,19 +166,11 @@
     guard (BSL.head bs == getSecretPrefix net)
     case BSL.length bs of
         -- Uncompressed format
-<<<<<<< HEAD
-        33 -> wrapSecKey False <$> importSecKey (BS.tail bs)
-        -- Compressed format
-        34 -> do
-            guard $ BS.last bs == 0x01
-            wrapSecKey True <$> importSecKey (BS.tail $ BS.init bs)
-=======
-        33 -> wrapSecKey False <$> (secKey . BSL.toStrict) (BSL.tail bs)
+        33 -> wrapSecKey False <$> (importSecKey . BSL.toStrict) (BSL.tail bs)
         -- Compressed format
         34 -> do
             guard $ BSL.last bs == 0x01
-            wrapSecKey True <$> (secKey . BS.tail . BS.init . BSL.toStrict) bs
->>>>>>> 1c43de8b
+            wrapSecKey True <$> (importSecKey . BS.tail . BS.init . BSL.toStrict) bs
         -- Bad length
         _ -> Nothing
 
