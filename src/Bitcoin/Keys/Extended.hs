{-# LANGUAGE DeriveAnyClass #-}
{-# LANGUAGE DeriveGeneric #-}
{-# LANGUAGE FlexibleInstances #-}
{-# LANGUAGE GADTs #-}
{-# LANGUAGE OverloadedStrings #-}

-- |
-- Stability   : experimental
-- Portability : POSIX
--
-- BIP-32 extended keys.
module Bitcoin.Keys.Extended (
    -- * Extended Keys
    XPubKey (..),
    XPrvKey (..),
    ChainCode,
    KeyIndex,
    Fingerprint,
    fingerprintToText,
    textToFingerprint,
    DerivationException (..),
    makeXPrvKey,
    deriveXPubKey,
    prvSubKey,
    pubSubKey,
    hardSubKey,
    xPrvIsHard,
    xPubIsHard,
    xPrvChild,
    xPubChild,
    xPubID,
    xPrvID,
    xPubFP,
    xPrvFP,
    xPubAddr,
    xPubWitnessAddr,
    xPubCompatWitnessAddr,
    xPubExport,
    xPrvExport,
    xPubImport,
    xPrvImport,
    xPrvWif,
    putXPrvKey,
    putXPubKey,
    getXPrvKey,
    getXPubKey,

    -- ** Helper Functions
    prvSubKeys,
    pubSubKeys,
    hardSubKeys,
    deriveAddr,
    deriveWitnessAddr,
    deriveCompatWitnessAddr,
    deriveAddrs,
    deriveWitnessAddrs,
    deriveCompatWitnessAddrs,
    deriveMSAddr,
    deriveMSAddrs,
    cycleIndex,

    -- ** Derivation Paths
    DerivPathI (..),
    AnyDeriv,
    HardDeriv,
    SoftDeriv,
    HardOrAny,
    AnyOrSoft,
    DerivPath,
    HardPath,
    SoftPath,
    Bip32PathIndex (..),
    derivePath,
    derivePubPath,
    toHard,
    toSoft,
    toGeneric,
    (++/),
    pathToStr,
    listToPath,
    pathToList,

    -- *** Derivation Path Parser
    XKey (..),
    ParsedPath (..),
    parsePath,
    parseHard,
    parseSoft,
    applyPath,
    derivePathAddr,
    derivePathAddrs,
    derivePathMSAddr,
    derivePathMSAddrs,
    concatBip32Segments,
) where

import Bitcoin.Address (
    Address,
    Base58,
    decodeBase58Check,
    encodeBase58Check,
    payToScriptAddress,
    pubKeyAddr,
    pubKeyCompatWitnessAddr,
    pubKeyWitnessAddr,
 )
import Bitcoin.Crypto.Hash (
    Hash160,
    Hash256,
    getHash256,
    hmac512,
    hmac512L,
    ripemd160,
    sha256,
    split512,
 )
import Bitcoin.Data (Network (..))
import Bitcoin.Keys.Common (
    PubKeyI (pubKeyPoint),
    toWif,
    tweakPubKey,
    tweakSecKey,
    wrapPubKey,
    wrapSecKey,
 )
import Bitcoin.Keys.Extended.Internal (
    Fingerprint (..),
    fingerprintToText,
    textToFingerprint,
 )
import Bitcoin.Script (
    RedeemScript,
    ScriptOutput (PayMulSig),
    sortMulSig,
 )
import Bitcoin.Util (eitherToMaybe, getList, putList)
import qualified Bitcoin.Util as U
import Control.Applicative ((<|>))
import Control.DeepSeq (NFData (..))
import Control.Exception (Exception, throw)
import Control.Monad (guard, mzero, unless, (<=<))
import Crypto.Hash (SHA256 (SHA256), hashWith)
import Crypto.Secp256k1 (
    PubKey,
    SecKey,
    derivePubKey,
    exportPubKey,
    getSecKey,
    secKey,
 )
import Data.Binary (Binary, Get, Put, get, put)
import qualified Data.Binary as Bin
import qualified Data.Binary.Get as Get
import qualified Data.Binary.Put as Put
import Data.Bits (clearBit, setBit, testBit)
import Data.ByteString (ByteString)
import qualified Data.ByteString as BS
import qualified Data.ByteString.Lazy as BSL
import qualified Data.ByteString.Short as BSS
import Data.Either (fromRight)
import Data.Hashable (Hashable)
import Data.List (foldl')
import Data.List.Split (splitOn)
import Data.Maybe (fromMaybe)
import Data.String (IsString, fromString)
import Data.String.Conversions (cs)
import qualified Data.Text as Text
import Data.Typeable (Typeable)
import Data.Word (Word32, Word8)
import GHC.Generics (Generic)
import qualified Text.Read as R
import Text.Read.Lex (numberToInteger)


-- | A derivation exception is thrown in the very unlikely event that a
-- derivation is invalid.
newtype DerivationException = DerivationException String
    deriving (Eq, Read, Show, Typeable, Generic, NFData)


instance Exception DerivationException


-- | Chain code as specified in BIP-32.
type ChainCode = Hash256


-- | Index of key as specified in BIP-32.
type KeyIndex = Word32


-- | Data type representing an extended BIP32 private key. An extended key
-- is a node in a tree of key derivations. It has a depth in the tree, a
-- parent node and an index to differentiate it from other siblings.
data XPrvKey = XPrvKey
    { xPrvDepth :: !Word8
    -- ^ depth in the tree
    , xPrvParent :: !Fingerprint
    -- ^ fingerprint of parent
    , xPrvIndex :: !KeyIndex
    -- ^ derivation index
    , xPrvChain :: !ChainCode
    -- ^ chain code
    , xPrvKey :: !SecKey
    -- ^ private key of this node
    }
    deriving (Generic, Eq, Show, Read, NFData, Hashable)


instance Binary XPrvKey where
    put k = do
        Put.putWord8 $ xPrvDepth k
        put $ xPrvParent k
        Put.putWord32be $ xPrvIndex k
        put $ xPrvChain k
        putPadPrvKey $ xPrvKey k
    get =
        XPrvKey
            <$> Get.getWord8
            <*> get
            <*> Get.getWord32be
            <*> get
            <*> getPadPrvKey


-- | Data type representing an extended BIP32 public key.
data XPubKey = XPubKey
    { xPubDepth :: !Word8
    -- ^ depth in the tree
    , xPubParent :: !Fingerprint
    -- ^ fingerprint of parent
    , xPubIndex :: !KeyIndex
    -- ^ derivation index
    , xPubChain :: !ChainCode
    -- ^ chain code
    , xPubKey :: !PubKeyXY
    -- ^ public key of this node
    }
    deriving (Generic, Eq, Show, Read, NFData, Hashable)


instance Binary XPubKey where
    put k = do
        Put.putWord8 $ xPubDepth k
        put $ xPubParent k
        Put.putWord32be $ xPubIndex k
        put $ xPubChain k
        put $ wrapPubKey True (xPubKey k)
    get =
        XPubKey
            <$> Get.getWord8
            <*> get
            <*> Get.getWord32be
            <*> get
            <*> (pubKeyPoint <$> get)


-- | Build a BIP32 compatible extended private key from a bytestring. This will
-- produce a root node (@depth=0@ and @parent=0@).
makeXPrvKey :: ByteString -> XPrvKey
makeXPrvKey bs =
    XPrvKey 0 (Fingerprint 0) 0 c k
  where
    (p, c) = split512 $ hmac512 "Bitcoin seed" bs
<<<<<<< HEAD
    k = fromMaybe err (importSecKey (runPutS (serialize p)))
=======
    k = fromMaybe err . secKey . BSS.fromShort $ getHash256 p
>>>>>>> 1c43de8b
    err = throw $ DerivationException "Invalid seed"


-- | Derive an extended public key from an extended private key. This function
-- will preserve the depth, parent, index and chaincode fields of the extended
-- private keys.
deriveXPubKey :: XPrvKey -> XPubKey
deriveXPubKey (XPrvKey d p i c k) = XPubKey d p i c (derivePubKey k)


-- | Compute a private, soft child key derivation. A private soft derivation
-- will allow the equivalent extended public key to derive the public key for
-- this child. Given a parent key /m/ and a derivation index /i/, this function
-- will compute /m\/i/.
--
-- Soft derivations allow for more flexibility such as read-only wallets.
-- However, care must be taken not the leak both the parent extended public key
-- and one of the extended child private keys as this would compromise the
-- extended parent private key.
prvSubKey ::
    -- | extended parent private key
    XPrvKey ->
    -- | child derivation index
    KeyIndex ->
    -- | extended child private key
    XPrvKey
prvSubKey xkey child
    | child >= 0 && child < 0x80000000 =
        XPrvKey (xPrvDepth xkey + 1) (xPrvFP xkey) child c k
    | otherwise = error "Invalid child derivation index"
  where
    pK = xPubKey $ deriveXPubKey xkey
<<<<<<< HEAD
    m = B.append (exportPubKeyXY True pK) (runPutS (serialize child))
    (a, c) = split512 $ hmac512 (runPutS $ serialize $ xPrvChain xkey) m
=======
    m = BSL.append (BSL.fromStrict $ exportPubKey True pK) $ Bin.encode child
    (a, c) = split512 $ (hmac512L . U.encodeS) (xPrvChain xkey) m
>>>>>>> 1c43de8b
    k = fromMaybe err $ tweakSecKey (xPrvKey xkey) a
    err = throw $ DerivationException "Invalid prvSubKey derivation"


-- | Compute a public, soft child key derivation. Given a parent key /M/
-- and a derivation index /i/, this function will compute /M\/i/.
pubSubKey ::
    -- | extended parent public key
    XPubKey ->
    -- | child derivation index
    KeyIndex ->
    -- | extended child public key
    XPubKey
pubSubKey xKey child
    | child >= 0 && child < 0x80000000 =
        XPubKey (xPubDepth xKey + 1) (xPubFP xKey) child c pK
    | otherwise = error "Invalid child derivation index"
  where
<<<<<<< HEAD
    m = B.append (exportPubKeyXY True (xPubKey xKey)) (runPutS $ serialize child)
    (a, c) = split512 $ hmac512 (runPutS $ serialize $ xPubChain xKey) m
=======
    m = BSL.append (BSL.fromStrict . exportPubKey True $ xPubKey xKey) $ Bin.encode child
    (a, c) = split512 $ (hmac512L . U.encodeS) (xPubChain xKey) m
>>>>>>> 1c43de8b
    pK = fromMaybe err $ tweakPubKey (xPubKey xKey) a
    err = throw $ DerivationException "Invalid pubSubKey derivation"


-- | Compute a hard child key derivation. Hard derivations can only be computed
-- for private keys. Hard derivations do not allow the parent public key to
-- derive the child public keys. However, they are safer as a breach of the
-- parent public key and child private keys does not lead to a breach of the
-- parent private key. Given a parent key /m/ and a derivation index /i/, this
-- function will compute /m\/i'/.
hardSubKey ::
    -- | extended parent private key
    XPrvKey ->
    -- | child derivation index
    KeyIndex ->
    -- | extended child private key
    XPrvKey
hardSubKey xkey child
    | child >= 0 && child < 0x80000000 =
        XPrvKey (xPrvDepth xkey + 1) (xPrvFP xkey) i c k
    | otherwise = error "Invalid child derivation index"
  where
    i = setBit child 31
    m = BSL.append (bsPadPrvKey $ xPrvKey xkey) (Bin.encode i)
    (a, c) = split512 $ (hmac512L . U.encodeS) (xPrvChain xkey) m
    k = fromMaybe err $ tweakSecKey (xPrvKey xkey) a
    err = throw $ DerivationException "Invalid hardSubKey derivation"


-- | Returns true if the extended private key was derived through a hard
-- derivation.
xPrvIsHard :: XPrvKey -> Bool
xPrvIsHard k = testBit (xPrvIndex k) 31


-- | Returns true if the extended public key was derived through a hard
-- derivation.
xPubIsHard :: XPubKey -> Bool
xPubIsHard k = testBit (xPubIndex k) 31


-- | Returns the derivation index of this extended private key without the hard
-- bit set.
xPrvChild :: XPrvKey -> KeyIndex
xPrvChild k = clearBit (xPrvIndex k) 31


-- | Returns the derivation index of this extended public key without the hard
-- bit set.
xPubChild :: XPubKey -> KeyIndex
xPubChild k = clearBit (xPubIndex k) 31


-- | Computes the key identifier of an extended private key.
xPrvID :: XPrvKey -> Hash160
xPrvID = xPubID . deriveXPubKey


-- | Computes the key identifier of an extended public key.
xPubID :: XPubKey -> Hash160
<<<<<<< HEAD
xPubID = ripemd160 . runPutS . serialize . sha256 . exportPubKeyXY True . xPubKey
=======
xPubID = ripemd160 . hashWith SHA256 . exportPubKey True . xPubKey
>>>>>>> 1c43de8b


-- | Computes the key fingerprint of an extended private key.
xPrvFP :: XPrvKey -> Fingerprint
xPrvFP =
    fromRight err . U.decode . BSL.take 4 . Bin.encode . xPrvID
  where
    err = error "Could not decode xPrvFP"


-- | Computes the key fingerprint of an extended public key.
xPubFP :: XPubKey -> Fingerprint
xPubFP =
    fromRight err . U.decode . BSL.take 4 . Bin.encode . xPubID
  where
    err = error "Could not decode xPubFP"


-- | Compute a standard P2PKH address for an extended public key.
xPubAddr :: XPubKey -> Address
xPubAddr xkey = pubKeyAddr (wrapPubKey True (xPubKey xkey))


-- | Compute a SegWit P2WPKH address for an extended public key.
xPubWitnessAddr :: XPubKey -> Address
xPubWitnessAddr xkey = pubKeyWitnessAddr (wrapPubKey True (xPubKey xkey))


-- | Compute a backwards-compatible SegWit P2SH-P2WPKH address for an extended
-- public key.
xPubCompatWitnessAddr :: XPubKey -> Address
xPubCompatWitnessAddr xkey =
    pubKeyCompatWitnessAddr (wrapPubKey True (xPubKey xkey))


-- | Exports an extended private key to the BIP32 key export format ('Base58').
xPrvExport :: Network -> XPrvKey -> Base58
xPrvExport net = encodeBase58Check . Put.runPut . putXPrvKey net


-- | Exports an extended public key to the BIP32 key export format ('Base58').
xPubExport :: Network -> XPubKey -> Base58
xPubExport net = encodeBase58Check . Put.runPut . putXPubKey net


-- | Decodes a BIP32 encoded extended private key. This function will fail if
-- invalid base 58 characters are detected or if the checksum fails.
xPrvImport :: Network -> Base58 -> Maybe XPrvKey
xPrvImport net =
    eitherToMaybe . U.runGet (getXPrvKey net) <=< decodeBase58Check


-- | Decodes a BIP32 encoded extended public key. This function will fail if
-- invalid base 58 characters are detected or if the checksum fails.
xPubImport :: Network -> Base58 -> Maybe XPubKey
xPubImport net =
    eitherToMaybe . U.runGet (getXPubKey net) <=< decodeBase58Check


-- | Export an extended private key to WIF (Wallet Import Format).
xPrvWif :: Network -> XPrvKey -> Base58
xPrvWif net xkey = toWif net (wrapSecKey True (xPrvKey xkey))


-- | Parse a binary extended private key.
getXPrvKey :: Network -> Get XPrvKey
getXPrvKey net = do
    ver <- Get.getWord32be
    unless (ver == getExtSecretPrefix net) $
        fail
            "Get: Invalid version for extended private key"
    get


-- | Serialize an extended private key.
putXPrvKey :: Network -> XPrvKey -> Put
putXPrvKey net k = do
    Put.putWord32be $ getExtSecretPrefix net
    put k


-- | Parse a binary extended public key.
getXPubKey :: Network -> Get XPubKey
getXPubKey net = do
    ver <- Get.getWord32be
    unless (ver == getExtPubKeyPrefix net) $
        fail
            "Get: Invalid version for extended public key"
    get


-- | Serialize an extended public key.
putXPubKey :: Network -> XPubKey -> Put
putXPubKey net k = do
    Put.putWord32be $ getExtPubKeyPrefix net
    put k


{- Derivation helpers -}

-- | Cyclic list of all private soft child key derivations of a parent key
-- starting from an offset index.
prvSubKeys :: XPrvKey -> KeyIndex -> [(XPrvKey, KeyIndex)]
prvSubKeys k = map (\i -> (prvSubKey k i, i)) . cycleIndex


-- | Cyclic list of all public soft child key derivations of a parent key
-- starting from an offset index.
pubSubKeys :: XPubKey -> KeyIndex -> [(XPubKey, KeyIndex)]
pubSubKeys k = map (\i -> (pubSubKey k i, i)) . cycleIndex


-- | Cyclic list of all hard child key derivations of a parent key starting
-- from an offset index.
hardSubKeys :: XPrvKey -> KeyIndex -> [(XPrvKey, KeyIndex)]
hardSubKeys k = map (\i -> (hardSubKey k i, i)) . cycleIndex


-- | Derive a standard address from an extended public key and an index.
deriveAddr :: XPubKey -> KeyIndex -> (Address, PubKeyXY)
deriveAddr k i =
    (xPubAddr key, xPubKey key)
  where
    key = pubSubKey k i


-- | Derive a SegWit P2WPKH address from an extended public key and an index.
deriveWitnessAddr :: XPubKey -> KeyIndex -> (Address, PubKeyXY)
deriveWitnessAddr k i =
    (xPubWitnessAddr key, xPubKey key)
  where
    key = pubSubKey k i


-- | Derive a backwards-compatible SegWit P2SH-P2WPKH address from an extended
-- public key and an index.
deriveCompatWitnessAddr :: XPubKey -> KeyIndex -> (Address, PubKeyXY)
deriveCompatWitnessAddr k i =
    (xPubCompatWitnessAddr key, xPubKey key)
  where
    key = pubSubKey k i


-- | Cyclic list of all addresses derived from a public key starting from an
-- offset index.
deriveAddrs :: XPubKey -> KeyIndex -> [(Address, PubKeyXY, KeyIndex)]
deriveAddrs k =
    map f . cycleIndex
  where
    f i = let (a, key) = deriveAddr k i in (a, key, i)


-- | Cyclic list of all SegWit P2WPKH addresses derived from a public key
-- starting from an offset index.
deriveWitnessAddrs :: XPubKey -> KeyIndex -> [(Address, PubKeyXY, KeyIndex)]
deriveWitnessAddrs k =
    map f . cycleIndex
  where
    f i = let (a, key) = deriveWitnessAddr k i in (a, key, i)


-- | Cyclic list of all backwards-compatible SegWit P2SH-P2WPKH addresses
-- derived from a public key starting from an offset index.
deriveCompatWitnessAddrs :: XPubKey -> KeyIndex -> [(Address, PubKeyXY, KeyIndex)]
deriveCompatWitnessAddrs k =
    map f . cycleIndex
  where
    f i = let (a, key) = deriveCompatWitnessAddr k i in (a, key, i)


-- | Derive a multisig address from a list of public keys, the number of
-- required signatures /m/ and a derivation index. The derivation type is a
-- public, soft derivation.
deriveMSAddr :: [XPubKey] -> Int -> KeyIndex -> (Address, RedeemScript)
deriveMSAddr keys m i = (payToScriptAddress rdm, rdm)
  where
    rdm = sortMulSig $ PayMulSig k m
    k = map (wrapPubKey True . xPubKey . flip pubSubKey i) keys


-- | Cyclic list of all multisig addresses derived from a list of public keys,
-- a number of required signatures /m/ and starting from an offset index. The
-- derivation type is a public, soft derivation.
deriveMSAddrs ::
    [XPubKey] ->
    Int ->
    KeyIndex ->
    [(Address, RedeemScript, KeyIndex)]
deriveMSAddrs keys m = map f . cycleIndex
  where
    f i =
        let (a, rdm) = deriveMSAddr keys m i
         in (a, rdm, i)


-- | Helper function to go through derivation indices.
cycleIndex :: KeyIndex -> [KeyIndex]
cycleIndex i
    | i == 0 = cycle [0 .. 0x7fffffff]
    | i < 0x80000000 = cycle $ [i .. 0x7fffffff] ++ [0 .. (i - 1)]
    | otherwise = error $ "cycleIndex: invalid index " ++ show i


{- Derivation Paths -}

-- | Phantom type signaling a hardened derivation path that can only be computed
-- from private extended key.
data HardDeriv deriving (Generic, NFData)


-- | Phantom type signaling no knowledge about derivation path: can be hardened or not.
data AnyDeriv deriving (Generic, NFData)


-- | Phantom type signaling derivation path including only non-hardened paths
-- that can be computed from an extended public key.
data SoftDeriv deriving (Generic, NFData)


-- | Hardened derivation path. Can be computed from extended private key only.
type HardPath = DerivPathI HardDeriv


-- | Any derivation path.
type DerivPath = DerivPathI AnyDeriv


-- | Non-hardened derivation path can be computed from extended public key.
type SoftPath = DerivPathI SoftDeriv


-- | Helper class to perform validations on a hardened derivation path.
class HardOrAny a


instance HardOrAny HardDeriv


instance HardOrAny AnyDeriv


-- | Helper class to perform validations on a non-hardened derivation path.
class AnyOrSoft a


instance AnyOrSoft AnyDeriv


instance AnyOrSoft SoftDeriv


-- | Data type representing a derivation path. Two constructors are provided
-- for specifying soft or hard derivations. The path /\/0\/1'\/2/ for example can be
-- expressed as @'Deriv' :\/ 0 :| 1 :\/ 2@. The 'HardOrAny' and 'AnyOrSoft' type
-- classes are used to constrain the valid values for the phantom type /t/. If
-- you mix hard '(:|)' and soft '(:\/)' paths, the only valid type for /t/ is 'AnyDeriv'.
-- Otherwise, /t/ can be 'HardDeriv' if you only have hard derivation or 'SoftDeriv'
-- if you only have soft derivations.
--
-- Using this type is as easy as writing the required derivation like in these
-- example:
--
-- > Deriv :/ 0 :/ 1 :/ 2 :: SoftPath
-- > Deriv :| 0 :| 1 :| 2 :: HardPath
-- > Deriv :| 0 :/ 1 :/ 2 :: DerivPath
data DerivPathI t where
    (:|) :: HardOrAny t => !(DerivPathI t) -> !KeyIndex -> DerivPathI t
    (:/) :: AnyOrSoft t => !(DerivPathI t) -> !KeyIndex -> DerivPathI t
    Deriv :: DerivPathI t


instance NFData (DerivPathI t) where
    rnf (a :| b) = rnf a `seq` rnf b
    rnf (a :/ b) = rnf a `seq` rnf b
    rnf Deriv = ()


instance Eq (DerivPathI t) where
    (nextA :| iA) == (nextB :| iB) = iA == iB && nextA == nextB
    (nextA :/ iA) == (nextB :/ iB) = iA == iB && nextA == nextB
    Deriv == Deriv = True
    _ == _ = False


instance Ord (DerivPathI t) where
    -- Same hardness on each side
    (nextA :| iA) `compare` (nextB :| iB) =
        if nextA == nextB then iA `compare` iB else nextA `compare` nextB
    (nextA :/ iA) `compare` (nextB :/ iB) =
        if nextA == nextB then iA `compare` iB else nextA `compare` nextB
    -- Different hardness: hard paths are LT soft paths
    (nextA :/ _iA) `compare` (nextB :| _iB) =
        if nextA == nextB then LT else nextA `compare` nextB
    (nextA :| _iA) `compare` (nextB :/ _iB) =
        if nextA == nextB then GT else nextA `compare` nextB
    Deriv `compare` Deriv = EQ
    Deriv `compare` _ = LT
    _ `compare` Deriv = GT


instance Binary DerivPath where
    get = listToPath <$> getList Get.getWord32be
    put = putList Put.putWord32be . pathToList


instance Binary HardPath where
    get =
        maybe
            (fail "Could not decode hard path")
            return
            . toHard
            . listToPath
            =<< getList Get.getWord32be
    put = putList Put.putWord32be . pathToList


instance Binary SoftPath where
    get =
        maybe
            (fail "Could not decode soft path")
            return
            . toSoft
            . listToPath
            =<< getList Get.getWord32be
    put = putList Put.putWord32be . pathToList


-- | Get a list of derivation indices from a derivation path.
pathToList :: DerivPathI t -> [KeyIndex]
pathToList =
    reverse . go
  where
    go (next :| i) = setBit i 31 : go next
    go (next :/ i) = i : go next
    go _ = []


-- | Convert a list of derivation indices to a derivation path.
listToPath :: [KeyIndex] -> DerivPath
listToPath =
    go . reverse
  where
    go (i : is)
        | testBit i 31 = go is :| clearBit i 31
        | otherwise = go is :/ i
    go [] = Deriv


-- | Convert a derivation path to a human-readable string.
pathToStr :: DerivPathI t -> String
pathToStr p =
    case p of
        next :| i -> concat [pathToStr next, "/", show i, "'"]
        next :/ i -> concat [pathToStr next, "/", show i]
        Deriv -> ""


-- | Turn a derivation path into a hard derivation path. Will fail if the path
-- contains soft derivations.
toHard :: DerivPathI t -> Maybe HardPath
toHard p = case p of
    next :| i -> (:| i) <$> toHard next
    Deriv -> Just Deriv
    _ -> Nothing


-- | Turn a derivation path into a soft derivation path. Will fail if the path
-- has hard derivations.
toSoft :: DerivPathI t -> Maybe SoftPath
toSoft p = case p of
    next :/ i -> (:/ i) <$> toSoft next
    Deriv -> Just Deriv
    _ -> Nothing


-- | Make a derivation path generic.
toGeneric :: DerivPathI t -> DerivPath
toGeneric p = case p of
    next :/ i -> toGeneric next :/ i
    next :| i -> toGeneric next :| i
    Deriv -> Deriv


-- | Append two derivation paths together. The result will be a mixed
-- derivation path.
(++/) :: DerivPathI t1 -> DerivPathI t2 -> DerivPath
(++/) p1 p2 =
    go id (toGeneric p2) $ toGeneric p1
  where
    go f p = case p of
        next :/ i -> go (f . (:/ i)) $ toGeneric next
        next :| i -> go (f . (:| i)) $ toGeneric next
        _ -> f


-- | Derive a private key from a derivation path
derivePath :: DerivPathI t -> XPrvKey -> XPrvKey
derivePath = go id
  where
    -- Build the full derivation function starting from the end
    go f p = case p of
        next :| i -> go (f . flip hardSubKey i) next
        next :/ i -> go (f . flip prvSubKey i) next
        _ -> f


-- | Derive a public key from a soft derivation path
derivePubPath :: SoftPath -> XPubKey -> XPubKey
derivePubPath = go id
  where
    -- Build the full derivation function starting from the end
    go f p = case p of
        next :/ i -> go (f . flip pubSubKey i) next
        _ -> f


instance Show DerivPath where
    showsPrec d p =
        showParen (d > 10) $
            showString "DerivPath " . shows (pathToStr p)


instance Read DerivPath where
    readPrec = R.parens $ do
        R.Ident "DerivPath" <- R.lexP
        R.String str <- R.lexP
        maybe R.pfail (return . getParsedPath) (parsePath str)


instance Show HardPath where
    showsPrec d p =
        showParen (d > 10) $
            showString "HardPath " . shows (pathToStr p)


instance Read HardPath where
    readPrec = R.parens $ do
        R.Ident "HardPath" <- R.lexP
        R.String str <- R.lexP
        maybe R.pfail return $ parseHard str


instance Show SoftPath where
    showsPrec d p =
        showParen (d > 10) $
            showString "SoftPath " . shows (pathToStr p)


instance Read SoftPath where
    readPrec = R.parens $ do
        R.Ident "SoftPath" <- R.lexP
        R.String str <- R.lexP
        maybe R.pfail return $ parseSoft str


instance IsString ParsedPath where
    fromString =
        fromMaybe e . parsePath
      where
        e = error "Could not parse derivation path"


instance IsString DerivPath where
    fromString =
        getParsedPath . fromMaybe e . parsePath
      where
        e = error "Could not parse derivation path"


instance IsString HardPath where
    fromString =
        fromMaybe e . parseHard
      where
        e = error "Could not parse hard derivation path"


instance IsString SoftPath where
    fromString =
        fromMaybe e . parseSoft
      where
        e = error "Could not parse soft derivation path"


{- Parsing derivation paths of the form m/1/2'/3 or M/1/2'/3 -}

-- | Type for parsing derivation paths of the form /m\/1\/2'\/3/ or
-- /M\/1\/2'\/3/.
data ParsedPath
    = ParsedPrv {getParsedPath :: !DerivPath}
    | ParsedPub {getParsedPath :: !DerivPath}
    | ParsedEmpty {getParsedPath :: !DerivPath}
    deriving (Eq, Generic, NFData)


instance Show ParsedPath where
    showsPrec d p = showParen (d > 10) $ showString "ParsedPath " . shows f
      where
        f =
            case p of
                ParsedPrv d' -> "m" <> pathToStr d'
                ParsedPub d' -> "M" <> pathToStr d'
                ParsedEmpty d' -> pathToStr d'


instance Read ParsedPath where
    readPrec = R.parens $ do
        R.Ident "ParsedPath" <- R.lexP
        R.String str <- R.lexP
        maybe R.pfail return $ parsePath str


-- | Parse derivation path string for extended key.
-- Forms: /m\/0'\/2/, /M\/2\/3\/4/.
parsePath :: String -> Maybe ParsedPath
parsePath str = do
    res <- concatBip32Segments <$> mapM parseBip32PathIndex xs
    case x of
        "m" -> Just $ ParsedPrv res
        "M" -> Just $ ParsedPub res
        "" -> Just $ ParsedEmpty res
        _ -> Nothing
  where
    (x : xs) = splitOn "/" str


-- | Concatenate derivation path indices into a derivation path.
concatBip32Segments :: [Bip32PathIndex] -> DerivPath
concatBip32Segments = foldl' appendBip32Segment Deriv


-- | Append an extra derivation path index element into an existing path.
appendBip32Segment :: DerivPath -> Bip32PathIndex -> DerivPath
appendBip32Segment d (Bip32SoftIndex i) = d :/ i
appendBip32Segment d (Bip32HardIndex i) = d :| i


-- | Parse a BIP32 derivation path index element from a string.
parseBip32PathIndex :: String -> Maybe Bip32PathIndex
parseBip32PathIndex segment = case reads segment of
    [(i, "")] -> guard (is31Bit i) >> return (Bip32SoftIndex i)
    [(i, "'")] -> guard (is31Bit i) >> return (Bip32HardIndex i)
    _ -> Nothing


-- | Type for BIP32 path index element.
data Bip32PathIndex
    = Bip32HardIndex KeyIndex
    | Bip32SoftIndex KeyIndex
    deriving (Eq, Generic, NFData)


instance Show Bip32PathIndex where
    showsPrec d (Bip32HardIndex i) =
        showParen (d > 10) $
            showString "Bip32HardIndex " . shows i
    showsPrec d (Bip32SoftIndex i) =
        showParen (d > 10) $
            showString "Bip32SoftIndex " . shows i


instance Read Bip32PathIndex where
    readPrec = h <|> s
      where
        h =
            R.parens $ do
                R.Ident "Bip32HardIndex" <- R.lexP
                R.Number n <- R.lexP
                maybe R.pfail (return . Bip32HardIndex . fromIntegral) (numberToInteger n)
        s =
            R.parens $ do
                R.Ident "Bip32SoftIndex" <- R.lexP
                R.Number n <- R.lexP
                maybe R.pfail (return . Bip32SoftIndex . fromIntegral) (numberToInteger n)


-- | Test whether the number could be a valid BIP32 derivation index.
is31Bit :: (Integral a) => a -> Bool
is31Bit i = i >= 0 && i < 0x80000000


-- | Helper function to parse a hard path.
parseHard :: String -> Maybe HardPath
parseHard = toHard . getParsedPath <=< parsePath


-- | Helper function to parse a soft path.
parseSoft :: String -> Maybe SoftPath
parseSoft = toSoft . getParsedPath <=< parsePath


-- | Data type representing a private or public key with its respective network.
data XKey
    = XPrv
        { getXKeyPrv :: !XPrvKey
        , getXKeyNet :: !Network
        }
    | XPub
        { getXKeyPub :: !XPubKey
        , getXKeyNet :: !Network
        }
    deriving (Eq, Show, Generic, NFData)


-- | Apply a parsed path to an extended key to derive the new key defined in the
-- path. If the path starts with /m/, a private key will be returned and if the
-- path starts with /M/, a public key will be returned. Private derivations on a
-- public key, and public derivations with a hard segment, return an error
-- value.
applyPath :: ParsedPath -> XKey -> Either String XKey
applyPath path key =
    case (path, key) of
        (ParsedPrv _, XPrv k n) -> return $ XPrv (derivPrvF k) n
        (ParsedPrv _, XPub{}) -> Left "applyPath: Invalid public key"
        (ParsedPub _, XPrv k n) -> return $ XPub (deriveXPubKey (derivPrvF k)) n
        (ParsedPub _, XPub k n) -> derivPubFE >>= \f -> return $ XPub (f k) n
        -- For empty parsed paths, we take a hint from the provided key
        (ParsedEmpty _, XPrv k n) -> return $ XPrv (derivPrvF k) n
        (ParsedEmpty _, XPub k n) -> derivPubFE >>= \f -> return $ XPub (f k) n
  where
    derivPrvF = goPrv id $ getParsedPath path
    derivPubFE = goPubE id $ getParsedPath path
    -- Build the full private derivation function starting from the end
    goPrv f p =
        case p of
            next :| i -> goPrv (f . flip hardSubKey i) next
            next :/ i -> goPrv (f . flip prvSubKey i) next
            Deriv -> f
    -- Build the full public derivation function starting from the end
    goPubE f p =
        case p of
            next :/ i -> goPubE (f . flip pubSubKey i) next
            Deriv -> Right f
            _ -> Left "applyPath: Invalid hard derivation"


{- Helpers for derivation paths and addresses -}

-- | Derive an address from a given parent path.
derivePathAddr :: XPubKey -> SoftPath -> KeyIndex -> (Address, PubKeyXY)
derivePathAddr key path = deriveAddr (derivePubPath path key)


-- | Cyclic list of all addresses derived from a given parent path and starting
-- from the given offset index.
derivePathAddrs ::
    XPubKey -> SoftPath -> KeyIndex -> [(Address, PubKeyXY, KeyIndex)]
derivePathAddrs key path = deriveAddrs (derivePubPath path key)


-- | Derive a multisig address from a given parent path. The number of required
-- signatures (m in m of n) is also needed.
derivePathMSAddr ::
    [XPubKey] ->
    SoftPath ->
    Int ->
    KeyIndex ->
    (Address, RedeemScript)
derivePathMSAddr keys path =
    deriveMSAddr $ map (derivePubPath path) keys


-- | Cyclic list of all multisig addresses derived from a given parent path and
-- starting from the given offset index. The number of required signatures
-- (m in m of n) is also needed.
derivePathMSAddrs ::
    [XPubKey] ->
    SoftPath ->
    Int ->
    KeyIndex ->
    [(Address, RedeemScript, KeyIndex)]
derivePathMSAddrs keys path =
    deriveMSAddrs $ map (derivePubPath path) keys


{- Utilities for extended keys -}

-- | De-serialize HDW-specific private key.
getPadPrvKey :: Get SecKey
getPadPrvKey = do
    pad <- Get.getWord8
    unless (pad == 0x00) $ fail "Private key must be padded with 0x00"
    Get.getByteString 32
        >>= maybe (error "getPadPrvKey: unreachable") pure . secKey


-- | Serialize HDW-specific private key.
putPadPrvKey :: SecKey -> Put
putPadPrvKey p = Put.putWord8 0x00 >> Put.putByteString (getSecKey p)


bsPadPrvKey :: SecKey -> BSL.ByteString
bsPadPrvKey = Put.runPut . putPadPrvKey<|MERGE_RESOLUTION|>--- conflicted
+++ resolved
@@ -141,12 +141,12 @@
 import Control.Monad (guard, mzero, unless, (<=<))
 import Crypto.Hash (SHA256 (SHA256), hashWith)
 import Crypto.Secp256k1 (
-    PubKey,
+    PubKeyXY,
     SecKey,
     derivePubKey,
-    exportPubKey,
-    getSecKey,
-    secKey,
+    exportPubKeyXY,
+    exportSecKey,
+    importSecKey,
  )
 import Data.Binary (Binary, Get, Put, get, put)
 import qualified Data.Binary as Bin
@@ -262,11 +262,7 @@
     XPrvKey 0 (Fingerprint 0) 0 c k
   where
     (p, c) = split512 $ hmac512 "Bitcoin seed" bs
-<<<<<<< HEAD
-    k = fromMaybe err (importSecKey (runPutS (serialize p)))
-=======
-    k = fromMaybe err . secKey . BSS.fromShort $ getHash256 p
->>>>>>> 1c43de8b
+    k = fromMaybe err . importSecKey . BSS.fromShort $ getHash256 p
     err = throw $ DerivationException "Invalid seed"
 
 
@@ -299,13 +295,8 @@
     | otherwise = error "Invalid child derivation index"
   where
     pK = xPubKey $ deriveXPubKey xkey
-<<<<<<< HEAD
-    m = B.append (exportPubKeyXY True pK) (runPutS (serialize child))
-    (a, c) = split512 $ hmac512 (runPutS $ serialize $ xPrvChain xkey) m
-=======
-    m = BSL.append (BSL.fromStrict $ exportPubKey True pK) $ Bin.encode child
+    m = BSL.append (BSL.fromStrict $ exportPubKeyXY True pK) $ Bin.encode child
     (a, c) = split512 $ (hmac512L . U.encodeS) (xPrvChain xkey) m
->>>>>>> 1c43de8b
     k = fromMaybe err $ tweakSecKey (xPrvKey xkey) a
     err = throw $ DerivationException "Invalid prvSubKey derivation"
 
@@ -324,13 +315,8 @@
         XPubKey (xPubDepth xKey + 1) (xPubFP xKey) child c pK
     | otherwise = error "Invalid child derivation index"
   where
-<<<<<<< HEAD
-    m = B.append (exportPubKeyXY True (xPubKey xKey)) (runPutS $ serialize child)
-    (a, c) = split512 $ hmac512 (runPutS $ serialize $ xPubChain xKey) m
-=======
-    m = BSL.append (BSL.fromStrict . exportPubKey True $ xPubKey xKey) $ Bin.encode child
+    m = BSL.append (BSL.fromStrict . exportPubKeyXY True $ xPubKey xKey) $ Bin.encode child
     (a, c) = split512 $ (hmac512L . U.encodeS) (xPubChain xKey) m
->>>>>>> 1c43de8b
     pK = fromMaybe err $ tweakPubKey (xPubKey xKey) a
     err = throw $ DerivationException "Invalid pubSubKey derivation"
 
@@ -391,11 +377,7 @@
 
 -- | Computes the key identifier of an extended public key.
 xPubID :: XPubKey -> Hash160
-<<<<<<< HEAD
-xPubID = ripemd160 . runPutS . serialize . sha256 . exportPubKeyXY True . xPubKey
-=======
-xPubID = ripemd160 . hashWith SHA256 . exportPubKey True . xPubKey
->>>>>>> 1c43de8b
+xPubID = ripemd160 . hashWith SHA256 . exportPubKeyXY True . xPubKey
 
 
 -- | Computes the key fingerprint of an extended private key.
@@ -1078,12 +1060,12 @@
     pad <- Get.getWord8
     unless (pad == 0x00) $ fail "Private key must be padded with 0x00"
     Get.getByteString 32
-        >>= maybe (error "getPadPrvKey: unreachable") pure . secKey
+        >>= maybe (error "getPadPrvKey: unreachable") pure . importSecKey
 
 
 -- | Serialize HDW-specific private key.
 putPadPrvKey :: SecKey -> Put
-putPadPrvKey p = Put.putWord8 0x00 >> Put.putByteString (getSecKey p)
+putPadPrvKey p = Put.putWord8 0x00 >> Put.putByteString (exportSecKey p)
 
 
 bsPadPrvKey :: SecKey -> BSL.ByteString
