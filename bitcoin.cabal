cabal-version: 1.12

-- This file has been generated from package.yaml by hpack version 0.35.0.
--
-- see: https://github.com/sol/hpack

name:           bitcoin
version:        0.1.0
synopsis:       Bitcoin library for Haskell
description:    Please see the README on GitHub at <https://github.com/haskell-bitcoin/bitcoin#readme>
category:       Bitcoin, Finance, Network
homepage:       http://github.com/haskell-bitcoin/bitcoin#readme
bug-reports:    http://github.com/haskell-bitcoin/bitcoin/issues
author:         Philippe Laprade,
                Jean-Pierre Rupp,
                Matthew Wraith,
                Keagan McClelland
maintainer:     keagan.mcclelland@gmail.com
license:        BSD3
license-file:   LICENSE
build-type:     Simple
extra-source-files:
    data/bip341.json
    data/complex_psbt.json
    data/forkid_script_tests.json
    data/forkid_sighash.json
    data/key_io_invalid.json
    data/key_io_valid.json
    data/rfc6979abc.json
    data/rfc6979core.json
    data/rfc6979DERabc.json
    data/rfc6979DERcore.json
    data/script_tests.json
    data/sig_nonstrict.json
    data/sig_strict.json
    data/sighash.json
    data/block-758000.dat
    data/block-758100.dat
    data/block-758200.dat
    data/block-758300.dat
    data/tx-A.dat
    data/tx-B.dat
    data/tx-C.dat
    README.md
    CHANGELOG.md

source-repository head
  type: git
  location: git://github.com/haskell-bitcoin/bitcoin.git

library
  exposed-modules:
      Bitcoin
      Bitcoin.Address
      Bitcoin.Address.Base58
      Bitcoin.Address.Bech32
      Bitcoin.Block
      Bitcoin.Block.Common
      Bitcoin.Block.Headers
      Bitcoin.Block.Merkle
      Bitcoin.Constants
      Bitcoin.Crypto
      Bitcoin.Crypto.Hash
      Bitcoin.Crypto.Signature
      Bitcoin.Data
      Bitcoin.Keys
      Bitcoin.Keys.Common
      Bitcoin.Keys.Extended
      Bitcoin.Keys.Mnemonic
      Bitcoin.Network
      Bitcoin.Network.Bloom
      Bitcoin.Network.Common
      Bitcoin.Network.Message
      Bitcoin.Script
      Bitcoin.Script.Common
      Bitcoin.Script.SigHash
      Bitcoin.Script.Standard
      Bitcoin.Transaction
      Bitcoin.Transaction.Builder
      Bitcoin.Transaction.Builder.Sign
      Bitcoin.Transaction.Common
      Bitcoin.Transaction.Genesis
      Bitcoin.Transaction.Partial
      Bitcoin.Transaction.Segwit
      Bitcoin.Transaction.Taproot
      Bitcoin.Util
      Bitcoin.Util.Arbitrary
      Bitcoin.Util.Arbitrary.Address
      Bitcoin.Util.Arbitrary.Block
      Bitcoin.Util.Arbitrary.Crypto
      Bitcoin.Util.Arbitrary.Keys
      Bitcoin.Util.Arbitrary.Message
      Bitcoin.Util.Arbitrary.Network
      Bitcoin.Util.Arbitrary.Script
      Bitcoin.Util.Arbitrary.Transaction
      Bitcoin.Util.Arbitrary.Util
  other-modules:
      Bitcoin.Keys.Extended.Internal
  hs-source-dirs:
      src
  build-depends:
      QuickCheck >=2.13.2
    , array >=0.5.4.0
    , base >=4.9 && <5
    , base16 >=0.3.0.1
    , binary >=0.8.8
    , bytestring >=0.10.10.0
    , containers >=0.6.2.1
    , cryptonite >=0.30
    , deepseq >=1.4.4.0
    , entropy >=0.4.1.5
    , hashable >=1.3.0.0
    , hspec >=2.7.1
    , libsecp256k1 >=0.1.0
    , memory >=0.15.0
    , murmur3 >=1.0.3
    , network >=3.1.1.1
    , safe >=0.3.18
    , scientific >=0.3.6.2
    , split >=0.2.3.3
    , string-conversions >=0.4.0.1
    , text >=1.2.3.0
    , time >=1.9.3
    , transformers >=0.5.6.2
    , unordered-containers >=0.2.10.0
    , vector >=0.12.1.2
  default-language: Haskell2010

test-suite spec
  type: exitcode-stdio-1.0
  main-is: Spec.hs
  other-modules:
      Bitcoin.Address.Bech32Spec
      Bitcoin.AddressSpec
      Bitcoin.BlockSpec
      Bitcoin.Crypto.HashSpec
      Bitcoin.Crypto.SignatureSpec
      Bitcoin.Keys.ExtendedSpec
      Bitcoin.Keys.MnemonicSpec
      Bitcoin.KeysSpec
      Bitcoin.NetworkSpec
      Bitcoin.Orphans
      Bitcoin.ScriptSpec
      Bitcoin.Transaction.PartialSpec
      Bitcoin.Transaction.TaprootSpec
      Bitcoin.TransactionSpec
      Bitcoin.UtilSpec
      Paths_bitcoin
  hs-source-dirs:
      test
  build-depends:
      HUnit >=1.6.0.0
    , QuickCheck >=2.13.2
    , aeson >=1.4.6.0
    , array >=0.5.4.0
    , base >=4.9 && <5
    , base16 >=0.3.0.1
    , base64 ==0.4.*
    , binary >=0.8.8
    , bitcoin
    , bytestring >=0.10.10.0
    , containers >=0.6.2.1
    , cryptonite >=0.30
    , deepseq >=1.4.4.0
    , entropy >=0.4.1.5
    , hashable >=1.3.0.0
    , hspec >=2.7.1
<<<<<<< HEAD
    , lens >=4.18.1
    , lens-aeson >=1.1
    , libsecp256k1 >=0.1.0
=======
>>>>>>> 1c43de8b
    , memory >=0.15.0
    , murmur3 >=1.0.3
    , network >=3.1.1.1
    , safe >=0.3.18
    , scientific >=0.3.6.2
    , split >=0.2.3.3
    , string-conversions >=0.4.0.1
    , text >=1.2.3.0
    , time >=1.9.3
    , transformers >=0.5.6.2
    , unordered-containers >=0.2.10.0
    , vector >=0.12.1.2
  default-language: Haskell2010

benchmark benchmark
  type: exitcode-stdio-1.0
  main-is: Main.hs
  other-modules:
      Paths_bitcoin
  hs-source-dirs:
      benchmark
  build-depends:
      QuickCheck >=2.13.2
    , array >=0.5.4.0
    , base >=4.9 && <5
    , base16 >=0.3.0.1
    , binary >=0.8.8
    , bitcoin
    , bytestring >=0.10.10.0
    , containers >=0.6.2.1
    , criterion >=1.5 && <1.7
    , cryptonite >=0.30
    , deepseq >=1.4.4.0
    , entropy >=0.4.1.5
    , hashable >=1.3.0.0
    , hspec >=2.7.1
    , libsecp256k1 >=0.1.0
    , memory >=0.15.0
    , murmur3 >=1.0.3
    , network >=3.1.1.1
    , safe >=0.3.18
    , scientific >=0.3.6.2
    , split >=0.2.3.3
    , string-conversions >=0.4.0.1
    , text >=1.2.3.0
    , time >=1.9.3
    , transformers >=0.5.6.2
    , unordered-containers >=0.2.10.0
    , vector >=0.12.1.2
  default-language: Haskell2010<|MERGE_RESOLUTION|>--- conflicted
+++ resolved
@@ -165,12 +165,7 @@
     , entropy >=0.4.1.5
     , hashable >=1.3.0.0
     , hspec >=2.7.1
-<<<<<<< HEAD
-    , lens >=4.18.1
-    , lens-aeson >=1.1
     , libsecp256k1 >=0.1.0
-=======
->>>>>>> 1c43de8b
     , memory >=0.15.0
     , murmur3 >=1.0.3
     , network >=3.1.1.1
