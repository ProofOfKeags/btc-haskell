--- conflicted
+++ resolved
@@ -6,9 +6,6 @@
     - pkg-config
 extra-deps:
   - fourmolu-0.8.2.0
-<<<<<<< HEAD
+  - cryptonite-0.30
   - github: tochicool/libsecp256k1-haskell
-    commit: 2688e0b86dbbc81a9eb117af3f3a078c84e1c2ef
-=======
-  - cryptonite-0.30
->>>>>>> 1c43de8b
+    commit: 2688e0b86dbbc81a9eb117af3f3a078c84e1c2ef