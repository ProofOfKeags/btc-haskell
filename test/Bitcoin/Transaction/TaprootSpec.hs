--- conflicted
+++ resolved
@@ -111,13 +111,8 @@
     checkVerification = assertBool "Script verifies" . verifyScriptPathData theOutputKey
 
 
-<<<<<<< HEAD
 keyParity :: PubKeyXY -> Word8
-keyParity key = case BS.unpack . runPutS . serialize $ PubKeyI key True of
-=======
-keyParity :: PubKey -> Word8
 keyParity key = case BS.unpack . U.encodeS $ PubKeyI key True of
->>>>>>> 1c43de8b
     0x02 : _ -> 0x00
     _ -> 0x01
 
