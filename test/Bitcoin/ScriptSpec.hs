--- conflicted
+++ resolved
@@ -4,7 +4,7 @@
 
 import Bitcoin.Address (addrToText, payToScriptAddress)
 import Bitcoin.Constants (Network (getNetworkName), btc)
-import Bitcoin.Keys (derivePubKeyI, secKey, wrapSecKey)
+import Bitcoin.Keys (derivePubKeyI, importSecKey, wrapSecKey)
 import Bitcoin.Orphans ()
 import Bitcoin.Script (
     Script (Script),
@@ -179,15 +179,9 @@
                 derivePubKeyI $
                     wrapSecKey True $
                         fromJust $
-<<<<<<< HEAD
                             importSecKey $
-                                B.replicate 32 1
-        decodeInput net (Script [OP_0, opPushData $ runPutS $ serialize pk])
-=======
-                            secKey $
                                 BS.replicate 32 1
         decodeInput net (Script [OP_0, opPushData $ U.encodeS pk])
->>>>>>> 1c43de8b
             `shouldBe` Right (RegularInput (SpendPKHash TxSignatureEmpty pk))
         decodeInput net (Script [OP_0, OP_0])
             `shouldBe` Right (RegularInput (SpendMulSig [TxSignatureEmpty]))
